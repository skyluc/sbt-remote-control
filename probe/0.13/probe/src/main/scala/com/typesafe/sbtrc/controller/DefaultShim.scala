--- conflicted
+++ resolved
@@ -77,12 +77,8 @@
   }
 
   private val mainClassHandler: RequestHandler = { (origState, ui, params) =>
-<<<<<<< HEAD
+    PoorManDebug.debug("Running `mainClass` task.")
     val (s, result) = extract(origState).runTask(mainClass in Compile in run, origState)
-=======
-    PoorManDebug.debug("Running `mainClass` task.")
-    val (s, result) = extract(origState).runTask(mainClass in Compile, origState)
->>>>>>> 5d2b5675
     (s, makeResponseParams(protocol.MainClassResponse(name = result)))
   }
 
